--- conflicted
+++ resolved
@@ -2,12 +2,8 @@
 
 from keras.models import model_from_config, Sequential, Model, model_from_config
 import keras.optimizers as optimizers
-<<<<<<< HEAD
-from keras.optimizers import optimizer_from_config, get
-from keras.layers import Recurrent
-=======
 import keras.backend as K
->>>>>>> edb251dc
+from keras.layers.recurrent import RNN
 
 
 def clone_model(model, custom_objects={}):
@@ -61,13 +57,12 @@
     return config
 
 
-<<<<<<< HEAD
 def is_recurrent(model):
     for layer in model.layers:
-        if isinstance(layer, Recurrent):
+        if isinstance(layer, RNN):
             return True
     return False
-=======
+
 def huber_loss(y_true, y_pred, clip_value):
     # Huber loss, see https://en.wikipedia.org/wiki/Huber_loss and
     # https://medium.com/@karpathy/yes-you-should-understand-backprop-e2f06eab496b
@@ -94,7 +89,6 @@
         return T.switch(condition, squared_loss, linear_loss)
     else:
         raise RuntimeError('Unknown backend "{}".'.format(K.backend()))
->>>>>>> edb251dc
 
 
 class AdditionalUpdatesOptimizer(optimizers.Optimizer):
