--- conflicted
+++ resolved
@@ -2,12 +2,8 @@
 import warnings
 
 import keras.backend as K
-<<<<<<< HEAD
-from keras.layers import Lambda, Input, merge, Layer, TimeDistributed
-=======
->>>>>>> edb251dc
 from keras.models import Model
-from keras.layers import Lambda, Input, Layer, Dense
+from keras.layers import Lambda, Input, Layer, Dense, TimeDistributed
 
 from rl.core import Agent
 from rl.policy import EpsGreedyQPolicy, GreedyQPolicy
@@ -62,6 +58,20 @@
         if self.processor is None:
             return batch
         return self.processor.process_state_batch(batch)
+
+    #def compute_batch_q_values(self, state_batch):
+    #    batch = self.process_state_batch([state_batch])
+    #    if self.is_recurrent:
+    #        # Add time axis.
+    #        batch = batch.reshape((1,) + batch.shape)  # (1, 1, ...)
+    #    q_values = self.policy_model.predict_on_batch(batch).flatten()
+    #    assert q_values.shape == (self.nb_actions,)
+    #    return q_values
+
+    #def compute_q_values(self, state):
+    #    q_values = self.compute_batch_q_values([state]).flatten()
+    #    assert q_values.shape == (self.nb_actions,)
+    #    return q_values
 
     def get_config(self):
         return {
@@ -80,22 +90,17 @@
 # http://arxiv.org/pdf/1312.5602.pdf
 # http://arxiv.org/abs/1509.06461
 class DQNAgent(AbstractDQNAgent):
-<<<<<<< HEAD
-    def __init__(self, model, policy=EpsGreedyQPolicy(), enable_double_dqn=True,
-                 target_model=None, policy_model=None,
-                 nb_max_steps_recurrent_unrolling=100, *args, **kwargs):
-=======
     """Write me
     """
-    def __init__(self, model, policy=None, test_policy=None, enable_double_dqn=True, enable_dueling_network=False,
-                 dueling_type='avg', *args, **kwargs):
->>>>>>> edb251dc
+    def __init__(self, model, policy=None, test_policy=None,
+                 enable_double_dqn=True, enable_dueling_network=False, dueling_type='avg',
+                 target_model=None, policy_model=None, nb_max_steps_recurrent_unrolling=100,
+                 *args, **kwargs):
         super(DQNAgent, self).__init__(*args, **kwargs)
 
         # Validate (important) input.
         if hasattr(model.output, '__len__') and len(model.output) > 1:
             raise ValueError('Model "{}" has more than one output. DQN expects a model that has a single output.'.format(model))
-<<<<<<< HEAD
         if model.output._keras_shape[-1] != self.nb_actions:
             raise ValueError('Model output "{}" has invalid shape. DQN expects a model that has one dimension for each action, in this case {}.'.format(model.output, self.nb_actions))
 
@@ -111,18 +116,6 @@
                 raise ValueError('Recurrent Q learning with max. unrolling requires a stateful model.')
             if policy_model is None or not policy_model.stateful:
                 raise ValueError('Recurrent Q learning requires a separate stateful policy model with batch_size=1. Please refer to an example to see how to properly set it up.')
-
-        # Parameters.
-        self.enable_double_dqn = enable_double_dqn
-        self.nb_max_steps_recurrent_unrolling = nb_max_steps_recurrent_unrolling
-
-        # Related objects.
-        self.model = model
-        self.target_model = target_model
-        self.policy_model = policy_model if policy_model is not None else model
-=======
-        if model.output._keras_shape != (None, self.nb_actions):
-            raise ValueError('Model output "{}" has invalid shape. DQN expects a model that has one dimension for each action, in this case {}.'.format(model.output, self.nb_actions))
 
         # Parameters.
         self.enable_double_dqn = enable_double_dqn
@@ -154,13 +147,16 @@
 
             model = Model(inputs=model.input, outputs=outputlayer)
 
+        self.nb_max_steps_recurrent_unrolling = nb_max_steps_recurrent_unrolling
+
         # Related objects.
         self.model = model
+        self.target_model = target_model
+        self.policy_model = policy_model if policy_model is not None else model
         if policy is None:
             policy = EpsGreedyQPolicy()
         if test_policy is None:
             test_policy = GreedyQPolicy()
->>>>>>> edb251dc
         self.policy = policy
         self.test_policy = test_policy
 
@@ -170,12 +166,9 @@
     def get_config(self):
         config = super(DQNAgent, self).get_config()
         config['enable_double_dqn'] = self.enable_double_dqn
-<<<<<<< HEAD
-        config['nb_max_steps_recurrent_unrolling'] = self.nb_max_steps_recurrent_unrolling
-=======
         config['dueling_type'] = self.dueling_type
         config['enable_dueling_network'] = self.enable_dueling_network
->>>>>>> edb251dc
+        config['nb_max_steps_recurrent_unrolling'] = self.nb_max_steps_recurrent_unrolling
         config['model'] = get_object_config(self.model)
         config['policy'] = get_object_config(self.policy)
         config['test_policy'] = get_object_config(self.test_policy)
@@ -217,15 +210,9 @@
         output_shape = (None, 1) if self.is_recurrent else (1,)
 
         y_pred = self.model.output
-<<<<<<< HEAD
         y_true = Input(name='y_true', shape=input_shape)
         mask = Input(name='mask', shape=input_shape)
-        loss_out = Lambda(clipped_masked_mse, output_shape=output_shape, name='loss')([y_pred, y_true, mask])
-=======
-        y_true = Input(name='y_true', shape=(self.nb_actions,))
-        mask = Input(name='mask', shape=(self.nb_actions,))
-        loss_out = Lambda(clipped_masked_error, output_shape=(1,), name='loss')([y_pred, y_true, mask])
->>>>>>> edb251dc
+        loss_out = Lambda(clipped_masked_error, output_shape=output_shape, name='loss')([y_pred, y_true, mask])
         ins = [self.model.input] if type(self.model.input) is not list else self.model.input
         trainable_model = Model(inputs=ins + [y_true, mask], outputs=[loss_out, y_pred])
         assert len(trainable_model.output_names) == 2
@@ -237,10 +224,7 @@
         trainable_model.compile(optimizer=optimizer, loss=losses, metrics=combined_metrics)
         self.trainable_model = trainable_model
 
-<<<<<<< HEAD
         self.update_target_model_hard()
-=======
->>>>>>> edb251dc
         self.compiled = True
 
     def load_weights(self, filepath):
@@ -303,22 +287,6 @@
         if self.step > self.nb_steps_warmup and self.step % self.train_interval == 0:
             experiences = self.memory.sample(self.batch_size)
             assert len(experiences) == self.batch_size
-<<<<<<< HEAD
-=======
-
-            # Start by extracting the necessary parameters (we use a vectorized implementation).
-            state0_batch = []
-            reward_batch = []
-            action_batch = []
-            terminal1_batch = []
-            state1_batch = []
-            for e in experiences:
-                state0_batch.append(e.state0)
-                state1_batch.append(e.state1)
-                reward_batch.append(e.reward)
-                action_batch.append(e.action)
-                terminal1_batch.append(0. if e.terminal1 else 1.)
->>>>>>> edb251dc
 
             if self.is_recurrent:
                 lengths = [len(seq) for seq in experiences]
@@ -417,7 +385,6 @@
                 q_batch = q_batch.flatten()
                 assert q_batch.shape == (self.batch_size,)
 
-<<<<<<< HEAD
             if self.is_recurrent:
                 targets = np.zeros((self.batch_size, maxlen, self.nb_actions))
                 dummy_targets = np.zeros((self.batch_size, maxlen, 1))
@@ -426,13 +393,7 @@
                 targets = np.zeros((self.batch_size, self.nb_actions))
                 dummy_targets = np.zeros((self.batch_size,))
                 masks = np.zeros((self.batch_size, self.nb_actions))
-            
-=======
-            targets = np.zeros((self.batch_size, self.nb_actions))
-            dummy_targets = np.zeros((self.batch_size,))
-            masks = np.zeros((self.batch_size, self.nb_actions))
-
->>>>>>> edb251dc
+
             # Compute r_t + gamma * max_a Q(s_t+1, a) and update the target targets accordingly,
             # but only for the affected output units (as given by action_batch).
             discounted_reward_batch = self.gamma * q_batch
@@ -524,8 +485,6 @@
         self.__policy = policy
         self.__policy._set_agent(self)
 
-<<<<<<< HEAD
-=======
     @property
     def test_policy(self):
         return self.__test_policy
@@ -535,7 +494,6 @@
         self.__test_policy = policy
         self.__test_policy._set_agent(self)
 
->>>>>>> edb251dc
 
 class NAFLayer(Layer):
     """Write me
